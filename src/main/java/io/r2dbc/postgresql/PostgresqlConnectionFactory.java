--- conflicted
+++ resolved
@@ -44,13 +44,13 @@
  */
 public final class PostgresqlConnectionFactory implements ConnectionFactory {
 
+    private static final ClientSupplier DEFAULT_CLIENT_SUPPLIER = (endpoint, connectTimeout, sslConfig) ->
+        ReactorNettyClient.connect(ConnectionProvider.newConnection(), endpoint, connectTimeout, sslConfig)
+            .cast(Client.class);
+
+    private static final String REPLICATION_DATABASE = "database";
+
     private static final String REPLICATION_OPTION = "replication";
-
-    private static final String REPLICATION_DATABASE = "database";
-
-    private static final ClientSupplier DEFAULT_CLIENT_SUPPLIER = (endpoint, connectTimeout, sslConfig) -> ReactorNettyClient.
-        connect(ConnectionProvider.newConnection(), endpoint, connectTimeout, sslConfig)
-        .cast(Client.class);
 
     private final ClientFactory clientFactory;
 
@@ -76,16 +76,6 @@
         this.extensions = getExtensions(configuration);
     }
 
-    private static Extensions getExtensions(PostgresqlConnectionConfiguration configuration) {
-        Extensions extensions = Extensions.from(configuration.getExtensions());
-
-        if (configuration.isAutodetectExtensions()) {
-            extensions = extensions.mergeWith(Extensions.autodetect());
-        }
-
-        return extensions;
-    }
-
     @Override
     public Mono<io.r2dbc.postgresql.api.PostgresqlConnection> create() {
 
@@ -94,6 +84,11 @@
         }
 
         return doCreateConnection(false, this.configuration.getOptions()).cast(io.r2dbc.postgresql.api.PostgresqlConnection.class);
+    }
+
+    @Override
+    public ConnectionFactoryMetadata getMetadata() {
+        return PostgresqlConnectionFactoryMetadata.INSTANCE;
     }
 
     /**
@@ -113,111 +108,6 @@
         options.put(REPLICATION_OPTION, REPLICATION_DATABASE);
 
         return doCreateConnection(true, options).map(DefaultPostgresqlReplicationConnection::new);
-    }
-
-<<<<<<< HEAD
-    private Mono<PostgresqlConnection> doCreateConnection(boolean forReplication, @Nullable Map<String, String> options) {
-
-        SSLConfig sslConfig = this.configuration.getSslConfig();
-        Predicate<Throwable> isAuthSpecificationError = e -> e instanceof ExceptionFactory.PostgresqlAuthenticationFailure;
-        return this.tryConnectWithConfig(sslConfig, options)
-            .onErrorResume(
-                isAuthSpecificationError.and(e -> sslConfig.getSslMode() == SSLMode.ALLOW),
-                e -> this.tryConnectWithConfig(sslConfig.mutateMode(SSLMode.REQUIRE), options)
-                    .onErrorResume(sslAuthError -> {
-                        e.addSuppressed(sslAuthError);
-                        return Mono.error(e);
-                    })
-            )
-            .onErrorResume(
-                isAuthSpecificationError.and(e -> sslConfig.getSslMode() == SSLMode.PREFER),
-                e -> this.tryConnectWithConfig(sslConfig.mutateMode(SSLMode.DISABLE), options)
-                    .onErrorResume(sslAuthError -> {
-                        e.addSuppressed(sslAuthError);
-                        return Mono.error(e);
-                    })
-            )
-            .flatMap(client -> {
-
-                DefaultCodecs codecs = new DefaultCodecs(client.getByteBufAllocator());
-                StatementCache statementCache = StatementCache.fromPreparedStatementCacheQueries(client, this.configuration.getPreparedStatementCacheQueries());
-
-                // early connection object to retrieve initialization details
-                PostgresqlConnection earlyConnection = new PostgresqlConnection(client, codecs, DefaultPortalNameSupplier.INSTANCE, statementCache, IsolationLevel.READ_COMMITTED,
-                    this.configuration.isForceBinary());
-
-                Mono<IsolationLevel> isolationLevelMono = Mono.just(IsolationLevel.READ_COMMITTED);
-                if (!forReplication) {
-                    isolationLevelMono = getIsolationLevel(earlyConnection);
-                }
-                return isolationLevelMono
-                    // actual connection to be used
-                    .map(isolationLevel -> new PostgresqlConnection(client, codecs, DefaultPortalNameSupplier.INSTANCE, statementCache, isolationLevel, this.configuration.isForceBinary()))
-                    .delayUntil(connection -> {
-                        return prepareConnection(connection, client.getByteBufAllocator(), codecs);
-                    })
-                    .onErrorResume(throwable -> this.closeWithError(client, throwable));
-            }).onErrorMap(this::cannotConnect);
-=======
-    private Throwable cannotConnect(Throwable throwable) {
-
-        if (throwable instanceof R2dbcException) {
-            return throwable;
-        }
-
-        return new PostgresConnectionException(
-            String.format("Cannot connect to %s", "TODO"), throwable // TODO
-        );
->>>>>>> 20be3d35
-    }
-
-    private boolean isReplicationConnection() {
-        Map<String, String> options = this.configuration.getOptions();
-        return options != null && REPLICATION_DATABASE.equalsIgnoreCase(options.get(REPLICATION_OPTION));
-    }
-
-    private Publisher<?> prepareConnection(PostgresqlConnection connection, ByteBufAllocator byteBufAllocator, DefaultCodecs codecs) {
-
-        List<Publisher<?>> publishers = new ArrayList<>();
-        publishers.add(setSchema(connection));
-
-        this.extensions.forEach(CodecRegistrar.class, it -> {
-            publishers.add(it.register(connection, byteBufAllocator, codecs));
-        });
-
-        return Flux.concat(publishers).then();
-    }
-
-    private Mono<PostgresqlConnection> closeWithError(Client client, Throwable throwable) {
-        return client.close().then(Mono.error(throwable));
-    }
-
-    private Mono<PostgresqlConnection> doCreateConnection(boolean forReplication, @Nullable Map<String, String> options) {
-        return this.clientFactory.create(options)
-            .flatMap(client -> {
-                DefaultCodecs codecs = new DefaultCodecs(client.getByteBufAllocator());
-
-                Mono<IsolationLevel> isolationLevelMono = Mono.just(IsolationLevel.READ_COMMITTED);
-                if (!forReplication) {
-                    isolationLevelMono = getIsolationLevel(client, codecs);
-                }
-
-                return isolationLevelMono
-                    .map(it -> new PostgresqlConnection(client, codecs, DefaultPortalNameSupplier.INSTANCE, new IndefiniteStatementCache(client), it, this.configuration.isForceBinary()))
-                    .delayUntil(connection -> {
-                        return prepareConnection(connection, client.getByteBufAllocator(), codecs);
-                    })
-                    .onErrorResume(throwable -> this.closeWithError(client, throwable));
-            }).onErrorMap(this::cannotConnect);
-    }
-
-    @Override
-    public ConnectionFactoryMetadata getMetadata() {
-        return PostgresqlConnectionFactoryMetadata.INSTANCE;
-    }
-
-    PostgresqlConnectionConfiguration getConfiguration() {
-        return this.configuration;
     }
 
     @Override
@@ -229,25 +119,60 @@
             '}';
     }
 
-<<<<<<< HEAD
-    private AuthenticationHandler getAuthenticationHandler(AuthenticationMessage message) {
-        if (PasswordAuthenticationHandler.supports(message)) {
-            CharSequence password = Assert.requireNonNull(this.configuration.getPassword(), "Password must not be null");
-            return new PasswordAuthenticationHandler(password, this.configuration.getUsername());
-        } else if (SASLAuthenticationHandler.supports(message)) {
-            CharSequence password = Assert.requireNonNull(this.configuration.getPassword(), "Password must not be null");
-            return new SASLAuthenticationHandler(password, this.configuration.getUsername());
-        } else {
-            throw new IllegalStateException(String.format("Unable to provide AuthenticationHandler capable of handling %s", message));
-        }
+    PostgresqlConnectionConfiguration getConfiguration() {
+        return this.configuration;
+    }
+
+    private static Extensions getExtensions(PostgresqlConnectionConfiguration configuration) {
+        Extensions extensions = Extensions.from(configuration.getExtensions());
+
+        if (configuration.isAutodetectExtensions()) {
+            extensions = extensions.mergeWith(Extensions.autodetect());
+        }
+
+        return extensions;
+    }
+
+    private Throwable cannotConnect(Throwable throwable) {
+        if (throwable instanceof R2dbcException) {
+            return throwable;
+        }
+
+        return new PostgresConnectionException(
+            String.format("Cannot connect to %s", "TODO"), throwable // TODO
+        );
+    }
+
+    private Mono<PostgresqlConnection> closeWithError(Client client, Throwable throwable) {
+        return client.close().then(Mono.error(throwable));
+    }
+
+    private Mono<PostgresqlConnection> doCreateConnection(boolean forReplication, @Nullable Map<String, String> options) {
+        return clientFactory.create(options)
+            .flatMap(client -> {
+                DefaultCodecs codecs = new DefaultCodecs(client.getByteBufAllocator());
+                StatementCache statementCache = StatementCache.fromPreparedStatementCacheQueries(client, this.configuration
+                    .getPreparedStatementCacheQueries());
+
+                // early connection object to retrieve initialization details
+                PostgresqlConnection earlyConnection = new PostgresqlConnection(client, codecs, DefaultPortalNameSupplier.INSTANCE, statementCache, IsolationLevel.READ_COMMITTED,
+                    this.configuration.isForceBinary());
+
+                Mono<IsolationLevel> isolationLevelMono = Mono.just(IsolationLevel.READ_COMMITTED);
+                if (!forReplication) {
+                    isolationLevelMono = getIsolationLevel(earlyConnection);
+                }
+                return isolationLevelMono
+                    // actual connection to be used
+                    .map(isolationLevel -> new PostgresqlConnection(client, codecs, DefaultPortalNameSupplier.INSTANCE, statementCache, isolationLevel, this.configuration
+                        .isForceBinary()))
+                    .delayUntil(connection -> prepareConnection(connection, client.getByteBufAllocator(), codecs))
+                    .onErrorResume(throwable -> this.closeWithError(client, throwable));
+            }).onErrorMap(this::cannotConnect);
     }
 
     private Mono<IsolationLevel> getIsolationLevel(io.r2dbc.postgresql.api.PostgresqlConnection connection) {
         return connection.createStatement("SHOW TRANSACTION ISOLATION LEVEL")
-=======
-    private Mono<IsolationLevel> getIsolationLevel(Client client, DefaultCodecs codecs) {
-        return new SimpleQueryPostgresqlStatement(client, codecs, "SHOW TRANSACTION ISOLATION LEVEL")
->>>>>>> 20be3d35
             .execute()
             .flatMap(it -> it.map((row, rowMetadata) -> {
                 String level = row.get(0, String.class);
@@ -260,6 +185,22 @@
             })).defaultIfEmpty(IsolationLevel.READ_COMMITTED).last();
     }
 
+    private boolean isReplicationConnection() {
+        Map<String, String> options = this.configuration.getOptions();
+        return options != null && REPLICATION_DATABASE.equalsIgnoreCase(options.get(REPLICATION_OPTION));
+    }
+
+    private Publisher<?> prepareConnection(PostgresqlConnection connection, ByteBufAllocator byteBufAllocator, DefaultCodecs codecs) {
+        List<Publisher<?>> publishers = new ArrayList<>();
+        publishers.add(setSchema(connection));
+
+        this.extensions.forEach(CodecRegistrar.class, it -> {
+            publishers.add(it.register(connection, byteBufAllocator, codecs));
+        });
+
+        return Flux.concat(publishers).then();
+    }
+
     private Mono<Void> setSchema(PostgresqlConnection connection) {
         if (this.configuration.getSchema() == null) {
             return Mono.empty();
