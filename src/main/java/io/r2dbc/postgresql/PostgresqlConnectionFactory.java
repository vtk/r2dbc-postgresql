--- conflicted
+++ resolved
@@ -66,18 +66,8 @@
 
     @Override
     public Mono<PostgresqlConnection> create() {
-<<<<<<< HEAD
-
-        return this.clientFactory
-            .delayUntil(client ->
-                StartupMessageFlow
-                    .exchange(this.configuration.getApplicationName(), this::getAuthenticationHandler, client, this.configuration.getDatabase(), this.configuration.getUsername(),
-                        this.configuration.getOptions())
-                    .handle(ExceptionFactory.INSTANCE::handleErrorResponse))
-=======
         SSLConfig sslConfig = this.configuration.getSslConfig();
-        Predicate<Throwable> isAuthSpecificationError = e ->
-            (e instanceof PostgresqlAuthenticationFailure) && ((PostgresqlAuthenticationFailure) e).getCode().equals(PostgresqlExceptionFactory.INVALID_AUTHORIZATION_SPECIFICATION_CODE);
+        Predicate<Throwable> isAuthSpecificationError = e -> e instanceof ExceptionFactory.PostgresqlAuthenticationFailure;
         return this.tryConnectWithConfig(sslConfig)
             .onErrorResume(
                 isAuthSpecificationError.and(e -> sslConfig.getSslMode() == SSLMode.ALLOW),
@@ -95,7 +85,6 @@
                         return Mono.error(e);
                     })
             )
->>>>>>> 97a5c398
             .flatMap(client -> {
                 DefaultCodecs codecs = new DefaultCodecs(client.getByteBufAllocator());
 
@@ -111,7 +100,7 @@
             .delayUntil(client -> StartupMessageFlow
                 .exchange(this.configuration.getApplicationName(), this::getAuthenticationHandler, client, this.configuration.getDatabase(), this.configuration.getUsername(),
                     this.configuration.getOptions())
-                .handle(PostgresqlExceptionFactory::handleErrorResponse))
+                .handle(ExceptionFactory.INSTANCE::handleErrorResponse))
             .cast(Client.class);
     }
 
